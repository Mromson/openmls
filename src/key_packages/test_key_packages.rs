#[cfg(test)]
use crate::{extensions::*, key_packages::*};

#[test]
fn generate_key_package() {
    let ciphersuite_name = CiphersuiteName::MLS10_128_DHKEMX25519_AES128GCM_SHA256_Ed25519;
    let ciphersuite = Ciphersuite::new(ciphersuite_name);
    let signature_keypair = ciphersuite.new_signature_keypair();
    let identity =
        Identity::new_with_keypair(ciphersuite, vec![1, 2, 3], signature_keypair.clone());
    let credential = Credential::from(MLSCredentialType::Basic(BasicCredential::from(&identity)));
    let kpb = KeyPackageBundle::new(
        ciphersuite_name,
        signature_keypair.get_private_key(),
        credential,
        vec![],
    );
    // This is invalid because the lifetime extension is missing.
    assert!(!kpb.get_key_package().verify());

    // Now with a lifetime the key package should be valid.
    let lifetime_extension = Box::new(LifetimeExtension::new(60));
    let kpb = KeyPackageBundle::new(
        ciphersuite_name,
        signature_keypair.get_private_key(),
        Credential::from(MLSCredentialType::Basic(BasicCredential::from(&identity))),
        vec![lifetime_extension],
    );
    std::thread::sleep(std::time::Duration::from_secs(1));
    assert!(kpb.get_key_package().verify());

    // Now we add an invalid lifetime.
    let lifetime_extension = Box::new(LifetimeExtension::new(0));
    let kpb = KeyPackageBundle::new(
        ciphersuite_name,
        signature_keypair.get_private_key(),
        Credential::from(MLSCredentialType::Basic(BasicCredential::from(&identity))),
        vec![lifetime_extension],
    );
    std::thread::sleep(std::time::Duration::from_secs(1));
    assert!(!kpb.get_key_package().verify());
}

#[test]
<<<<<<< HEAD
fn key_package_bundle_codec() {
    let ciphersuite =
        Ciphersuite::new(CiphersuiteName::MLS10_128_DHKEMX25519_AES128GCM_SHA256_Ed25519);
    let signature_keypair = ciphersuite.new_signature_keypair();
    let identity =
        Identity::new_with_keypair(ciphersuite, vec![1, 2, 3], signature_keypair.clone());
    let credential = Credential::Basic(BasicCredential::from(&identity));
    let mut kpb = KeyPackageBundle::new(
        &ciphersuite,
=======
fn test_codec() {
    let ciphersuite_name = CiphersuiteName::MLS10_128_DHKEMX25519_AES128GCM_SHA256_Ed25519;
    let ciphersuite = Ciphersuite::new(ciphersuite_name);
    let signature_keypair = ciphersuite.new_signature_keypair();
    let identity =
        Identity::new_with_keypair(ciphersuite, vec![1, 2, 3], signature_keypair.clone());
    let credential = Credential::from(MLSCredentialType::Basic(BasicCredential::from(&identity)));
    let kpb = KeyPackageBundle::new(
        ciphersuite_name,
>>>>>>> 5bfb1f21
        signature_keypair.get_private_key(),
        credential,
        Vec::new(),
    );

    // Encode and decode the key package.
    let enc = kpb.encode_detached().unwrap();

    // Decoding fails because this is not a valid key package
    let kp = KeyPackage::decode(&mut Cursor::new(&enc));
    assert_eq!(kp.err(), Some(CodecError::DecodingError));

    // Add lifetime extension to make it valid.
    let kp = kpb.get_key_package_ref_mut();
    kp.add_extension(Box::new(LifetimeExtension::new(60)));
    kp.sign(&ciphersuite, signature_keypair.get_private_key());
    let enc = kpb.encode_detached().unwrap();

    // Now it's valid.
    let kp = KeyPackage::decode(&mut Cursor::new(&enc)).unwrap();
    assert_eq!(kpb.key_package, kp);
}

#[test]
fn key_package_id_extension() {
    let ciphersuite =
        Ciphersuite::new(CiphersuiteName::MLS10_128_DHKEMX25519_AES128GCM_SHA256_Ed25519);
    let signature_keypair = ciphersuite.new_signature_keypair();
    let identity =
        Identity::new_with_keypair(ciphersuite, vec![1, 2, 3], signature_keypair.clone());
    let credential = Credential::Basic(BasicCredential::from(&identity));
    let mut kpb = KeyPackageBundle::new(
        &ciphersuite,
        signature_keypair.get_private_key(),
        credential,
        vec![Box::new(LifetimeExtension::new(60))],
    );
    assert!(kpb.get_key_package().verify());

    // Add an ID to the key package.
    let id = [1, 2, 3, 4];
    kpb.get_key_package_ref_mut()
        .add_extension(Box::new(KeyIDExtension::new(&id)));

    // This is invalid now.
    assert!(!kpb.get_key_package().verify());

    // Sign it to make it valid.
    kpb.get_key_package_ref_mut()
        .sign(&ciphersuite, signature_keypair.get_private_key());
    assert!(kpb.get_key_package().verify());

    // Check ID
    assert_eq!(&id[..], &kpb.get_key_package().get_id().unwrap()[..]);
}<|MERGE_RESOLUTION|>--- conflicted
+++ resolved
@@ -42,17 +42,6 @@
 }
 
 #[test]
-<<<<<<< HEAD
-fn key_package_bundle_codec() {
-    let ciphersuite =
-        Ciphersuite::new(CiphersuiteName::MLS10_128_DHKEMX25519_AES128GCM_SHA256_Ed25519);
-    let signature_keypair = ciphersuite.new_signature_keypair();
-    let identity =
-        Identity::new_with_keypair(ciphersuite, vec![1, 2, 3], signature_keypair.clone());
-    let credential = Credential::Basic(BasicCredential::from(&identity));
-    let mut kpb = KeyPackageBundle::new(
-        &ciphersuite,
-=======
 fn test_codec() {
     let ciphersuite_name = CiphersuiteName::MLS10_128_DHKEMX25519_AES128GCM_SHA256_Ed25519;
     let ciphersuite = Ciphersuite::new(ciphersuite_name);
@@ -60,9 +49,8 @@
     let identity =
         Identity::new_with_keypair(ciphersuite, vec![1, 2, 3], signature_keypair.clone());
     let credential = Credential::from(MLSCredentialType::Basic(BasicCredential::from(&identity)));
-    let kpb = KeyPackageBundle::new(
+    let mut kpb = KeyPackageBundle::new(
         ciphersuite_name,
->>>>>>> 5bfb1f21
         signature_keypair.get_private_key(),
         credential,
         Vec::new(),
@@ -88,14 +76,14 @@
 
 #[test]
 fn key_package_id_extension() {
-    let ciphersuite =
-        Ciphersuite::new(CiphersuiteName::MLS10_128_DHKEMX25519_AES128GCM_SHA256_Ed25519);
+    let ciphersuite_name = CiphersuiteName::MLS10_128_DHKEMX25519_AES128GCM_SHA256_Ed25519;
+    let ciphersuite = Ciphersuite::new(ciphersuite_name);
     let signature_keypair = ciphersuite.new_signature_keypair();
     let identity =
         Identity::new_with_keypair(ciphersuite, vec![1, 2, 3], signature_keypair.clone());
-    let credential = Credential::Basic(BasicCredential::from(&identity));
+    let credential = Credential::from(MLSCredentialType::Basic(BasicCredential::from(&identity)));
     let mut kpb = KeyPackageBundle::new(
-        &ciphersuite,
+        ciphersuite_name,
         signature_keypair.get_private_key(),
         credential,
         vec![Box::new(LifetimeExtension::new(60))],
